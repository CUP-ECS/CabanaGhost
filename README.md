--- conflicted
+++ resolved
@@ -1,13 +1,9 @@
-<<<<<<< HEAD
-# CabanaGOL - Trivial Bulk Synchronous Computation on a Regular Mesh
+# CabanaGhost - Trivial Bulk Synchronous Computation/Communication on a Regular Mesh
 
-This is an implementation of the Game of Life in Cabana/Kokkos. It is meant to be 
-basically a bulk synchonous parallel regular mesh benchmark for both teaching
-modern parallel programming and exploring programming and communication tradeoffs
+This is an implementation of the multi-dimensional regular mesh iteration and 
+halo exhange in Cabana/Kokkos, starting with 2D Game of Life. It is meant as 
+a bulk synchonous parallel regular mesh benchmark for both teaching modern 
+parallel programming and exploring programming and communication tradeoffs
 in post-ECP performance portability frameworks. The initial research target is 
-examining potential interactions between communication primitives and hierarchical 
-Kokkos parallelism,
-=======
-# CabanaGhost
-Regular Mesh Communciation/Computation Benchmark in Cabana to explore application-level primitives for stream- and kernel-triggered communication in combination with hierarchical parallelism. Initial example is a 2D game of life benchmark, but a 3D jacobi iteration benchmark is also in development.
->>>>>>> 06837556
+examining potential interactions between halo communication primitives and 
+different forms of Kokkos parallelism, particularly hierarchical parallelism,