--- conflicted
+++ resolved
@@ -262,6 +262,8 @@
                   << "\n"; // Number of Cells
         std::cout << std::left << std::setw( 20 ) << "Total Simulation Time"
                   << ": " << std::setw( 8 ) << cl.t_final << "\n";
+        std::cout << std::left << std::setw( 20 ) << "Communication Backend"
+                  << ": " << std::setw( 8 ) << cl.comm_space << "\n";
         std::cout << std::left << std::setw( 20 ) << "Write Frequency"
                   << ": " << std::setw( 8 ) << cl.write_freq
                   << "\n"; // Steps between write
@@ -269,36 +271,23 @@
     }
     
     Kokkos::Timer timer;
-<<<<<<< HEAD
     double t0, t1, t2;
-=======
-
-    // Instantiate a solver for all valid communication spaces so we can select which to use
-    // dynamically at runtime.
->>>>>>> aec99967
     // Call advection solver - put in a seperate scope so contained view object
     // leaves scope before we shutdown.
     {
         using namespace CabanaGhost;
         MeshInitFunc initializer;
         GOL2DFunctor gol2Dfunctor;
-<<<<<<< HEAD
         // We use the stream triggered version here since we don't need convergence
         // checks. As a result, the entire compute process is just enqueued to a stream
         // if there's no I/O.
         t0 = timer.seconds();
-        Solver<Kokkos::DefaultExecutionSpace, 2, GOL2DFunctor,
-               Approach::Flat, Approach::Stream>
-            solver( cl.global_num_cells, true, gol2Dfunctor, initializer );
+	auto solver = 
+            createHaloSolver<Kokkos::DefaultExecutionSpace, 2, Approach::Flat, 
+                Approach::Stream>(cl.global_num_cells, true, cl.comm_space, gol2Dfunctor, initializer );
         t1 = timer.seconds();
         solver.solve(cl.t_final, 0.0, cl.write_freq);
         t2 = timer.seconds();
-=======
-	auto solver = 
-            createHaloSolver<Kokkos::DefaultExecutionSpace, 2, Approach::Flat, 
-                Approach::Stream>(cl.global_num_cells, true, cl.comm_space, gol2Dfunctor, initializer );
-        solver->solve(cl.t_final, 0.0, cl.write_freq); 
->>>>>>> aec99967
     }
     if ( rank == 0 )
       {
