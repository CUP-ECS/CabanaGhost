/****************************************************************************
 * Copyright (c) 2020-2022 by the CabanaGhost authors                       *
 * All rights reserved.                                                     *
 *                                                                          *
 * This file is part of CabanaGhost. CabanaGhost is                         *
 * distributed under a BSD 3-clause license. For the licensing terms see    *
 * the LICENSE file in the top-level directory.                             *
 *                                                                          *
 * SPDX-License-Identifier: BSD-3-Clause                                    *
 ****************************************************************************/

#ifndef CABANAGHOST_SOLVER_HPP
#define CABANAGHOST_SOLVER_HPP

#include <Kokkos_Core.hpp>
#include <Cabana_Grid.hpp>

#include "ProblemManager.hpp"
#include "SiloWriter.hpp"
#include "NestedParallel.hpp"

#include <algorithm>
#include <memory>
#include <string>

#include <mpi.h>

namespace CabanaGhost
{

//---------------------------------------------------------------------------//
namespace Approach {
  struct Flat {};
  template <std::size_t Blocks> struct Hierarchical {}; // XXX should this be number of blocks or tile size?
  struct Host {};
  struct Kernel {};
} // namespace Approach

//---------------------------------------------------------------------------//

template <unsigned long Dims, class IterationFunctor, class CompApproach, class CommApproach>
class Solver 
{
  public:
    using mesh_type = Cabana::Grid::UniformMesh<double, Dims>;
    using pm_type = ProblemManager<Dims>;
    using array_type = typename pm_type::cell_array_type;
    using view_type = typename array_type::view_type;

    template <class InitFunc>
    Solver( const std::array<int, Dims> & global_num_cells, bool periodic, 
            IterationFunctor& iteration_functor, const InitFunc& create_functor ) 
        : _time( 0 ), _iter_func(iteration_functor)
    {
        // Create a local grid describing our data layout
        // Create global mesh bounds.
        std::array<double, Dims> global_low_corner, global_high_corner;
        for ( int d = 0; d < Dims; ++d )
        {
            global_low_corner[d] = 0.0;
            global_high_corner[d] = global_num_cells[d];
        }
        auto global_mesh = Cabana::Grid::createUniformGlobalMesh(
                               global_low_corner, global_high_corner, global_num_cells );

        // Build the mesh partitioner and global grid.
        std::array<bool, Dims> p;
        for (int d = 0; d < Dims; ++d) 
        {
            p[d] = periodic;
        }
        Cabana::Grid::DimBlockPartitioner<Dims> partitioner;
        auto global_grid = Cabana::Grid::createGlobalGrid( MPI_COMM_WORLD, global_mesh,
                               p, partitioner );
        // Build the local grid. 
        _local_grid = Cabana::Grid::createLocalGrid( global_grid, 1 );

        // Create a problem manager to manage mesh state
        _pm = std::make_unique<ProblemManager<Dims>>( _local_grid, create_functor );

        // Set up Silo for I/O
        _silo = std::make_unique<SiloWriter<Dims>>( *_pm );
    }

    void setup()
    {
        /* Halo the source array to get values from neighboring processes */
        _pm->gather( Version::Current() );
    }


    /* Now the various versions of code to actually compute/communicate 
     * a timestep. These are conditional on the computataional approach being
     * used. */
<<<<<<< HEAD
    template <class Comp, class Comm>
        requires (std::same_as<Approach::Flat, Comp> 
                  && std::same_as<Approach::Host, Comm>)
    void step() 
    {
        // 1. Get the data we need and then construct a functor to handle
        // parallel computation on that 
        auto local_grid = _pm->localGrid();
        auto src_view = _pm->get( Cabana::Grid::Cell(), Field::Liveness(), 
                                  Version::Current() ).view();
        auto dst_view = _pm->get( Cabana::Grid::Cell(), Field::Liveness(), 
                                  Version::Next() ).view();
        struct gol2DFunctor gol(src_view, dst_view);

        // 2. Figure ouyt the portion of that data that we own and need to 
        // compute. Note the assumption that the Ghost data is already up
        // to date here.
        auto own_cells = _local_grid->indexSpace( Cabana::Grid::Own(), Cabana::Grid::Cell(), Cabana::Grid::Local() );

        // 3. Iterate over the space of indexes we own and apply the 
        // functor in parallel to that space to calculate the 
        // output data
        Cabana::Grid::grid_parallel_for("Game of Life Mesh Parallel Loop", 
            ExecutionSpace(), own_cells, gol);

        // 4. Make sure the parallel for loop is done before use its results
        Kokkos::fence();
 
        // 5. Gather our ghost cells for the next time around from our
        // our neighbor's owned cells.
        _pm->gather( Version::Next() );

        /* 6. Make the state we next state the current state and advance time*/
        _pm->advance(Cabana::Grid::Cell(), Field::Liveness());
        _time++;
    }

    template <std::size_t Blocks, class Comp, class Comm>
        requires std::same_as<Approach::Hierarchical<Blocks>, Comp>
                 && std::same_as<Approach::Host, Comm>
    void step()
    {
        // 1. Get the data we need and then construct a functor to handle
        // parallel computation on that 
        auto local_grid = _pm->localGrid();
        auto src_view = _pm->get( Cabana::Grid::Cell(), Field::Liveness(), Version::Current() ).view();
        auto dst_view = _pm->get( Cabana::Grid::Cell(), Field::Liveness(), Version::Next() ).view();
        struct golFunctor gol(src_view, dst_view);

        // 2. Figure ouyt the portion of that data that we own and need to 
        // compute. Note the assumption that the Ghost data is already up
        // to date here.
        auto own_cells = _local_grid->indexSpace( Cabana::Grid::Own(), Cabana::Grid::Cell(), Cabana::Grid::Local() );

        // We use hierarchical parallelism here to enable partitioned communication along the boundary
        // as blocks of tjhe mesh are computed. There is likely some computational cost to this.
        
        // 1. Determine the number of teams in the league (the league size), based on the block size 
        // we want to communicate in each dimension. Start assuming square blocks.
        int blocks_per_dim = 2;
  //      int iextent = own_cells.extent(0), jextent = own_cells.extent(1);;
  //      int block_size = (iextent + blocks_per_dim - 1)/blocks_per_dim;
  //      int league_size = blocks_per_dim * blocks_per_dim;
  //      int istart = own_cells.min(0), jstart = own_cells.min(1);
  //      int iend = own_cells.max(0), jend = own_cells.max(1);
        //typedef typename Kokkos::TeamPolicy<ExecutionSpace>::member_type member_type;

        // Options:
        // 1. Make a NestedIndexSpace abstraction - encapsulates the type we need 
        // 2. Make a createNestedExecutionSpace 
        NestedIndexSpace<ExecutionSpace, 2> tile_space(own_cells, 
                                                       {blocks_per_dim, blocks_per_dim});
        auto mesh_policy = createNestedExecutionPolicy(tile_space);

        //Kokkos::TeamPolicy<ExecutionSpace> mesh_policy(league_size, Kokkos::AUTO);
        // Kokkos::parallel_for("Game of Life Mesh Parallel", mesh_policy, 
        //    KOKKOS_LAMBDA(member_type team_member) 
        //Kokkos::parallel_for("Tile parallel loop", createExecutionPolicy(tile_space),
        //    KOKKOS_LAMBDA(typename tile_space::member_type team_member) 
        Kokkos::parallel_for("Mesh tile loop", mesh_policy,
            KOKKOS_LAMBDA(typename NestedIndexSpace<ExecutionSpace, 2>::member_type team_member) 
        {
            // Figure out the i/j pieces of the block this team member is responsible for
            //int league_rank = team_member.league_rank();
            //int itile = league_rank / blocks_per_dim,
            //    jtile = league_rank % blocks_per_dim;
            //int ibase = istart + itile * block_size,
            //    jbase = jstart + jtile * block_size;
            //int ilimit = std::min(ibase + block_size, iend),
            //    jlimit = std::min(jbase + block_size, jend);
            //int iextent = ilimit - ibase,
            //    jextent = jlimit - jbase;


            // 2. Now the team of threads iterates over the block it is responsible for. Each 
            // thread in the team may handle multiple indexes, depending on the size of the team.
            // auto block = Kokkos::TeamThreadMDRange<Kokkos::Rank<2>, member_type>(team_member, iextent, jextent);
            // Kokkos::parallel_for(block, [&](int i, int j)
            // {
            //     gol(ibase + i, jbase + j);
            // });
            nested_parallel_for("Tile index loop", tile_space, team_member, gol);
=======
    void step() requires (std::same_as<Approach::Flat, CompApproach> 
                          && std::same_as<Approach::Host, CommApproach>);
>>>>>>> afd0cb75

    template <std::size_t Blocks>
    void step() requires (std::same_as<Approach::Hierarchical<Blocks>, CompApproach>
                 && std::same_as<Approach::Host, CommApproach>);


#if 0
    // Sketch of a hierarchical communication approach with kernel triggering, 
    // but it doesn't compile yet.
    template <std::size_t Blocks, class Comp, class Comm>
        requires std::same_as<Approach::Hierarchical<Blocks>, Comp>
                 && std::same_as<Approach::Kernel, Comm>
    void step()
    {
        // 1. Get the data we need and then construct a functor to handle
        // parallel computation on that 
        auto local_grid = _pm->localGrid();
        auto src_array = _pm->get( Cabana::Grid::Cell(), Field::Liveness(), 
                                   Version::Current() );
        auto dst_array = _pm->get( Cabana::Grid::Cell(), Field::Liveness(), 
                                   Version::Next() );
        auto src_view = src_array.view(), dst_view = dst_array.view();
        auto halo = _pm->halo( );

        // 2. Figure out the portion of that data that we own and need to 
        // compute. Note the assumption that the Ghost data is already up
        // to date here.
        auto own_cells = 
          _local_grid->indexSpace( Cabana::Grid::Own(), Cabana::Grid::Cell(), 
                                   Cabana::Grid::Local() );

        // We use hierarchical parallelism to enable partitioned communication 
        // along the boundary as blocks of the mesh are computed. There is  
        // some computational cost versus non-hierarchical parallelism to this.
    
        // 3. Determine the number of teams in the league (the league size)
        // based on the block size we want to communicate in each dimension. 
        int iextent = own_cells.extent(0), jextent = own_cells.extent(1);;
        int iblocks = Blocks, jblocks = Blocks; 
        int iblock_size = (iextent + iblocks - 1)/iblocks,
            jblock_size = (jextent + jblocks - 1)/jblocks;
        int league_size = iblocks * jblocks;
        int istart = own_cells.min(0), jstart = own_cells.min(1);
        int iend = own_cells.max(0), jend = own_cells.max(1);

        // 4. Start the halo exchange process
	halo.gatherStart(Kokkos::DefaultExecutionSpace(), dst_array);

        // 5. Define the thread team policy which will compute elements 
        typedef typename Kokkos::TeamPolicy<DefaultExecutionSpace>::member_type member_type;
        Kokkos::TeamPolicy<Kokkos::DefaultExecutionSpace> mesh_policy(league_size, Kokkos::AUTO);
 
        // 6. Launch the thread teams, one per block
        Kokkos::parallel_for("Game of Life Mesh Parallel", mesh_policy, 
        	KOKKOS_LAMBDA(member_type team_member) 
        {
            // 6a. Figure out the i/j pieces of the block this team member is 
            // responsible for. 
            // XXX Should make Kokkos or Cabana helper functions to do this. XXX
	    int league_rank = team_member.league_rank();
	    int itile = league_rank / iblocks,
	        jtile = league_rank % iblocks; 
	    int ibase = istart + itile * iblock_size,
	        jbase = jstart + jtile * jblock_size;
	    int ilimit = std::min(ibase + iblock_size, iend),
	        jlimit = std::min(jbase + jblock_size, jend);
	    int iextent = ilimit - ibase,
	        jextent = jlimit - jbase;

	    // 6b. The team of threads iterates over its block. Each thread 
            // in the team may handle multiple indexes, depending on the 
            // size of the team. 
            // XXX Make a TeamThreadMDRange that takes start and end indexes 
            // in each dimension just like the standard MDRange can. XXX
	    auto block = Kokkos::TeamThreadMDRange<Kokkos::Rank<2>, member_type>(team_member, iextent, jextent);
	    Kokkos::parallel_for(block, [&](int i, int j)
	    {
	        _iter_func(ibase + i, jbase + j);
	    });

	    // 6c. Finally, the team is done with its block and can work on any
            // communication that the block needs. Note that this can also
            //   1. Use the thread team to pack any buffers that need to be sent
            //   2. use team_member.barrier() to synchronize before having one 
            //      team member call pready to send any data needed.
	    halo.gatherReady(Kokkos::DefaultExecutionSpace(), team_member, {itile, jtile}, dst_array);
        });

        // 7. Make sure the parallel for loop is done before use its results
        Kokkos::fence();
      
        /* 8. Finish the halo for the next time step */ 
        halo.gatherFinish( Kokkos::DefaultExecutionSpace(), dst_array );

        /* Switch the source and destination arrays and advance time*/
        _pm->advance(Cabana::Grid::Cell(), Field::Liveness());
        _time++;
    }
#endif // if 0 for kernel triggering

    struct MaxDifferenceFunctor
    {
        view_type _v1, _v2;

        KOKKOS_INLINE_FUNCTION void
        operator() (const int i, const int j, const int k, double& max) const
            requires (Dims == 3)
        {
            double diff = _v2(i, j, k, 0) - _v1(i, j, k, 0);
            diff = diff < 0.0 ? -diff : diff;
            if (diff > max) max = diff;
        }

        KOKKOS_INLINE_FUNCTION void
        operator() (const int i, const int j, double& max) const
            requires (Dims == 2)
        {
            double diff = _v2(i, j, 0) - _v1(i, j, 0);
            diff = diff < 0.0 ? -diff : diff;
            if (diff > max) max = diff;
        }

        MaxDifferenceFunctor(view_type v1, view_type v2)
            : _v1(v1), _v2(v2)
        {}
    };

    bool checkConvergence( const double tol )
        requires (std::same_as<Approach::Flat, CompApproach> 
                  && std::same_as<Approach::Host, CommApproach>)
    {
        auto own_cells = _local_grid->indexSpace( Cabana::Grid::Own(), Cabana::Grid::Cell(), Cabana::Grid::Local() );

        auto src_view = _pm->get( Cabana::Grid::Cell(), Field::Liveness(), 
                                  Version::Current() ).view();
        auto dst_view = _pm->get( Cabana::Grid::Cell(), Field::Liveness(), 
                                  Version::Next() ).view();
        // 3. Iterate over the space of indexes we own and apply the 
        // functor in parallel to that space to calculate the 
        // output data
        MaxDifferenceFunctor mdf(src_view, dst_view);
        double max = 0;
        Cabana::Grid::grid_parallel_reduce("CabanaGhost Convergence Reduction",
            Kokkos::DefaultExecutionSpace(), own_cells, mdf, max);


        MPI_Allreduce(MPI_IN_PLACE, &max, 1, MPI_DOUBLE, MPI_MAX, MPI_COMM_WORLD);

        return max < tol;
    } 

    void solve( const int t_max, const double tol = 0.0, const int write_freq = 0)
    {
        int t = 0;
        int rank;
        bool converged = false;

        MPI_Comm_rank(_local_grid->globalGrid().comm(), &rank);

        if (write_freq > 0) {
            _silo->siloWrite( strdup( "Mesh" ), t, _time, 1 );
        }

        // Setup for the solve.
        setup();

        // Start advancing time.
        do
        {
            if ( 0 == rank )
                printf( "Step %d / %d\n", t, (int)t_max );

            step();
            t++;
            // Output mesh state periodically
            if ( write_freq && (0 == t % write_freq ))
            {
                _silo->siloWrite( strdup( "Mesh" ), t, _time, 1 );
            }
 
            if (tol > 0.0) {
                converged = checkConvergence(tol);
            }
        } while ( !converged && ( _time < t_max ) );
    }

  private:
    /* Solver state variables */
    int _time;
    
    std::shared_ptr<Cabana::Grid::LocalGrid<mesh_type>> _local_grid;
    IterationFunctor& _iter_func; // XXX Actually define this class some time
    std::unique_ptr<ProblemManager<Dims>> _pm;
    std::unique_ptr<SiloWriter<Dims>> _silo;
};

template <unsigned long Dims, class IterationFunctor,
          class CompApproach, class CommApproach>
void Solver<Dims, IterationFunctor, CompApproach, CommApproach>::step()
    requires (std::same_as<Approach::Flat, CompApproach> 
              && std::same_as<Approach::Host, CommApproach>) 
{
    // 1. Get the data we need and then construct a functor to handle
    // parallel computation on that 
    auto local_grid = _pm->localGrid();
    auto src_view = _pm->get( Cabana::Grid::Cell(), Field::Liveness(), 
                              Version::Current() ).view();
    auto dst_view = _pm->get( Cabana::Grid::Cell(), Field::Liveness(), 
                              Version::Next() ).view();

    // XXX Change this to a swap
    _iter_func.setViews(src_view, dst_view);

    // 2. Figure ouyt the portion of that data that we own and need to 
    // compute. Note the assumption that the Ghost data is already up
    // to date here.
    auto own_cells = _local_grid->indexSpace( Cabana::Grid::Own(), Cabana::Grid::Cell(), Cabana::Grid::Local() );

    // 3. Iterate over the space of indexes we own and apply the 
    // functor in parallel to that space to calculate the 
    // output data
    Cabana::Grid::grid_parallel_for("Game of Life Mesh Parallel Loop", 
        Kokkos::DefaultExecutionSpace(), own_cells, _iter_func);

    // 4. Make sure the parallel for loop is done before use its results
    Kokkos::fence();

    // 5. Gather our ghost cells for the next time around from our
    // our neighbor's owned cells.
    _pm->gather( Version::Next() );

    /* 6. Make the state we next state the current state and advance time*/
    _pm->advance(Cabana::Grid::Cell(), Field::Liveness());
    _time++;
}

template <unsigned long Dims, class IterationFunctor,
          class CompApproach, class CommApproach>
template <std::size_t Blocks>
void Solver<Dims, IterationFunctor, CompApproach, CommApproach>::step()
  requires (std::same_as<Approach::Hierarchical<Blocks>, CompApproach>
                 && std::same_as<Approach::Host, CommApproach>)
{
    // 1. Get the data we need and then construct a functor to handle
    // parallel computation on that 
    auto local_grid = _pm->localGrid();
    auto src_view = _pm->get( Cabana::Grid::Cell(), Field::Liveness(), Version::Current() ).view();
    auto dst_view = _pm->get( Cabana::Grid::Cell(), Field::Liveness(), Version::Next() ).view();

    // 2. Figure out the portion of that data that we own and need to 
    // compute. Note the assumption that the Ghost data is already up
    // to date here.
    auto own_cells = _local_grid->indexSpace( Cabana::Grid::Own(), Cabana::Grid::Cell(), Cabana::Grid::Local() );

    // We use hierarchical parallelism here to enable partitioned communication along the boundary
    // as blocks of tjhe mesh are computed. There is likely some computational cost to this.
    
    // 1. Determine the number of teams in the league (the league size), based on the block size 
    // we want to communicate in each dimension. Start assuming square blocks.
    int iextent = own_cells.extent(0), jextent = own_cells.extent(1);;
    int blocks_per_dim = 2;
    int block_size = (iextent + blocks_per_dim - 1)/blocks_per_dim;
    int league_size = blocks_per_dim * blocks_per_dim;
    int istart = own_cells.min(0), jstart = own_cells.min(1);
    int iend = own_cells.max(0), jend = own_cells.max(1);

    typedef typename Kokkos::TeamPolicy<Kokkos::DefaultExecutionSpace>::member_type member_type;
    Kokkos::TeamPolicy<Kokkos::DefaultExecutionSpace> mesh_policy(league_size, Kokkos::AUTO);
    Kokkos::parallel_for("Game of Life Mesh Parallel", mesh_policy, 
        KOKKOS_LAMBDA(member_type team_member) 
    {
        // Figure out the i/j pieces of the block this team member is responsible for
        int league_rank = team_member.league_rank();
        int itile = league_rank / blocks_per_dim,
            jtile = league_rank % blocks_per_dim;
        int ibase = istart + itile * block_size,
            jbase = jstart + jtile * block_size;
        int ilimit = std::min(ibase + block_size, iend),
            jlimit = std::min(jbase + block_size, jend);
        int iextent = ilimit - ibase,
            jextent = jlimit - jbase;

        // 2. Now the team of threads iterates over the block it is responsible for. Each thread
        // in the team may handle multiple indexes, depending on the size of the team.
        auto block = Kokkos::TeamThreadMDRange<Kokkos::Rank<2>, member_type>(team_member, iextent, jextent);
        Kokkos::parallel_for(block, [&](int i, int j)
        {
            _iter_func(ibase + i, jbase + j);
        });

        // 3. Finally, any team-specific operations that need the block to be completed
        // can be done by using a team_barrier, for example block-specific communication. 
        // None is needed here since all communication is host-driven.
        // team_member.team_barrier();
    });

    // Make sure the parallel for loop is done before use its results
    Kokkos::fence();
      
    /* Halo the computed values for the next time step */
    _pm->gather( Version::Next() );

    /* Switch the source and destination arrays and advance time*/
    _pm->advance(Cabana::Grid::Cell(), Field::Liveness());
    _time++;
}
//---------------------------------------------------------------------------//

} // end namespace CabanaGhost

#endif // end CABANAGHOST_SOLVER_HPP
<|MERGE_RESOLUTION|>--- conflicted
+++ resolved
@@ -92,212 +92,17 @@
     /* Now the various versions of code to actually compute/communicate 
      * a timestep. These are conditional on the computataional approach being
      * used. */
-<<<<<<< HEAD
-    template <class Comp, class Comm>
-        requires (std::same_as<Approach::Flat, Comp> 
-                  && std::same_as<Approach::Host, Comm>)
-    void step() 
-    {
-        // 1. Get the data we need and then construct a functor to handle
-        // parallel computation on that 
-        auto local_grid = _pm->localGrid();
-        auto src_view = _pm->get( Cabana::Grid::Cell(), Field::Liveness(), 
-                                  Version::Current() ).view();
-        auto dst_view = _pm->get( Cabana::Grid::Cell(), Field::Liveness(), 
-                                  Version::Next() ).view();
-        struct gol2DFunctor gol(src_view, dst_view);
-
-        // 2. Figure ouyt the portion of that data that we own and need to 
-        // compute. Note the assumption that the Ghost data is already up
-        // to date here.
-        auto own_cells = _local_grid->indexSpace( Cabana::Grid::Own(), Cabana::Grid::Cell(), Cabana::Grid::Local() );
-
-        // 3. Iterate over the space of indexes we own and apply the 
-        // functor in parallel to that space to calculate the 
-        // output data
-        Cabana::Grid::grid_parallel_for("Game of Life Mesh Parallel Loop", 
-            ExecutionSpace(), own_cells, gol);
-
-        // 4. Make sure the parallel for loop is done before use its results
-        Kokkos::fence();
- 
-        // 5. Gather our ghost cells for the next time around from our
-        // our neighbor's owned cells.
-        _pm->gather( Version::Next() );
-
-        /* 6. Make the state we next state the current state and advance time*/
-        _pm->advance(Cabana::Grid::Cell(), Field::Liveness());
-        _time++;
-    }
-
-    template <std::size_t Blocks, class Comp, class Comm>
-        requires std::same_as<Approach::Hierarchical<Blocks>, Comp>
-                 && std::same_as<Approach::Host, Comm>
-    void step()
-    {
-        // 1. Get the data we need and then construct a functor to handle
-        // parallel computation on that 
-        auto local_grid = _pm->localGrid();
-        auto src_view = _pm->get( Cabana::Grid::Cell(), Field::Liveness(), Version::Current() ).view();
-        auto dst_view = _pm->get( Cabana::Grid::Cell(), Field::Liveness(), Version::Next() ).view();
-        struct golFunctor gol(src_view, dst_view);
-
-        // 2. Figure ouyt the portion of that data that we own and need to 
-        // compute. Note the assumption that the Ghost data is already up
-        // to date here.
-        auto own_cells = _local_grid->indexSpace( Cabana::Grid::Own(), Cabana::Grid::Cell(), Cabana::Grid::Local() );
-
-        // We use hierarchical parallelism here to enable partitioned communication along the boundary
-        // as blocks of tjhe mesh are computed. There is likely some computational cost to this.
-        
-        // 1. Determine the number of teams in the league (the league size), based on the block size 
-        // we want to communicate in each dimension. Start assuming square blocks.
-        int blocks_per_dim = 2;
-  //      int iextent = own_cells.extent(0), jextent = own_cells.extent(1);;
-  //      int block_size = (iextent + blocks_per_dim - 1)/blocks_per_dim;
-  //      int league_size = blocks_per_dim * blocks_per_dim;
-  //      int istart = own_cells.min(0), jstart = own_cells.min(1);
-  //      int iend = own_cells.max(0), jend = own_cells.max(1);
-        //typedef typename Kokkos::TeamPolicy<ExecutionSpace>::member_type member_type;
-
-        // Options:
-        // 1. Make a NestedIndexSpace abstraction - encapsulates the type we need 
-        // 2. Make a createNestedExecutionSpace 
-        NestedIndexSpace<ExecutionSpace, 2> tile_space(own_cells, 
-                                                       {blocks_per_dim, blocks_per_dim});
-        auto mesh_policy = createNestedExecutionPolicy(tile_space);
-
-        //Kokkos::TeamPolicy<ExecutionSpace> mesh_policy(league_size, Kokkos::AUTO);
-        // Kokkos::parallel_for("Game of Life Mesh Parallel", mesh_policy, 
-        //    KOKKOS_LAMBDA(member_type team_member) 
-        //Kokkos::parallel_for("Tile parallel loop", createExecutionPolicy(tile_space),
-        //    KOKKOS_LAMBDA(typename tile_space::member_type team_member) 
-        Kokkos::parallel_for("Mesh tile loop", mesh_policy,
-            KOKKOS_LAMBDA(typename NestedIndexSpace<ExecutionSpace, 2>::member_type team_member) 
-        {
-            // Figure out the i/j pieces of the block this team member is responsible for
-            //int league_rank = team_member.league_rank();
-            //int itile = league_rank / blocks_per_dim,
-            //    jtile = league_rank % blocks_per_dim;
-            //int ibase = istart + itile * block_size,
-            //    jbase = jstart + jtile * block_size;
-            //int ilimit = std::min(ibase + block_size, iend),
-            //    jlimit = std::min(jbase + block_size, jend);
-            //int iextent = ilimit - ibase,
-            //    jextent = jlimit - jbase;
-
-
-            // 2. Now the team of threads iterates over the block it is responsible for. Each 
-            // thread in the team may handle multiple indexes, depending on the size of the team.
-            // auto block = Kokkos::TeamThreadMDRange<Kokkos::Rank<2>, member_type>(team_member, iextent, jextent);
-            // Kokkos::parallel_for(block, [&](int i, int j)
-            // {
-            //     gol(ibase + i, jbase + j);
-            // });
-            nested_parallel_for("Tile index loop", tile_space, team_member, gol);
-=======
     void step() requires (std::same_as<Approach::Flat, CompApproach> 
                           && std::same_as<Approach::Host, CommApproach>);
->>>>>>> afd0cb75
 
     template <std::size_t Blocks>
     void step() requires (std::same_as<Approach::Hierarchical<Blocks>, CompApproach>
                  && std::same_as<Approach::Host, CommApproach>);
 
-
-#if 0
-    // Sketch of a hierarchical communication approach with kernel triggering, 
-    // but it doesn't compile yet.
-    template <std::size_t Blocks, class Comp, class Comm>
-        requires std::same_as<Approach::Hierarchical<Blocks>, Comp>
-                 && std::same_as<Approach::Kernel, Comm>
-    void step()
-    {
-        // 1. Get the data we need and then construct a functor to handle
-        // parallel computation on that 
-        auto local_grid = _pm->localGrid();
-        auto src_array = _pm->get( Cabana::Grid::Cell(), Field::Liveness(), 
-                                   Version::Current() );
-        auto dst_array = _pm->get( Cabana::Grid::Cell(), Field::Liveness(), 
-                                   Version::Next() );
-        auto src_view = src_array.view(), dst_view = dst_array.view();
-        auto halo = _pm->halo( );
-
-        // 2. Figure out the portion of that data that we own and need to 
-        // compute. Note the assumption that the Ghost data is already up
-        // to date here.
-        auto own_cells = 
-          _local_grid->indexSpace( Cabana::Grid::Own(), Cabana::Grid::Cell(), 
-                                   Cabana::Grid::Local() );
-
-        // We use hierarchical parallelism to enable partitioned communication 
-        // along the boundary as blocks of the mesh are computed. There is  
-        // some computational cost versus non-hierarchical parallelism to this.
-    
-        // 3. Determine the number of teams in the league (the league size)
-        // based on the block size we want to communicate in each dimension. 
-        int iextent = own_cells.extent(0), jextent = own_cells.extent(1);;
-        int iblocks = Blocks, jblocks = Blocks; 
-        int iblock_size = (iextent + iblocks - 1)/iblocks,
-            jblock_size = (jextent + jblocks - 1)/jblocks;
-        int league_size = iblocks * jblocks;
-        int istart = own_cells.min(0), jstart = own_cells.min(1);
-        int iend = own_cells.max(0), jend = own_cells.max(1);
-
-        // 4. Start the halo exchange process
-	halo.gatherStart(Kokkos::DefaultExecutionSpace(), dst_array);
-
-        // 5. Define the thread team policy which will compute elements 
-        typedef typename Kokkos::TeamPolicy<DefaultExecutionSpace>::member_type member_type;
-        Kokkos::TeamPolicy<Kokkos::DefaultExecutionSpace> mesh_policy(league_size, Kokkos::AUTO);
- 
-        // 6. Launch the thread teams, one per block
-        Kokkos::parallel_for("Game of Life Mesh Parallel", mesh_policy, 
-        	KOKKOS_LAMBDA(member_type team_member) 
-        {
-            // 6a. Figure out the i/j pieces of the block this team member is 
-            // responsible for. 
-            // XXX Should make Kokkos or Cabana helper functions to do this. XXX
-	    int league_rank = team_member.league_rank();
-	    int itile = league_rank / iblocks,
-	        jtile = league_rank % iblocks; 
-	    int ibase = istart + itile * iblock_size,
-	        jbase = jstart + jtile * jblock_size;
-	    int ilimit = std::min(ibase + iblock_size, iend),
-	        jlimit = std::min(jbase + jblock_size, jend);
-	    int iextent = ilimit - ibase,
-	        jextent = jlimit - jbase;
-
-	    // 6b. The team of threads iterates over its block. Each thread 
-            // in the team may handle multiple indexes, depending on the 
-            // size of the team. 
-            // XXX Make a TeamThreadMDRange that takes start and end indexes 
-            // in each dimension just like the standard MDRange can. XXX
-	    auto block = Kokkos::TeamThreadMDRange<Kokkos::Rank<2>, member_type>(team_member, iextent, jextent);
-	    Kokkos::parallel_for(block, [&](int i, int j)
-	    {
-	        _iter_func(ibase + i, jbase + j);
-	    });
-
-	    // 6c. Finally, the team is done with its block and can work on any
-            // communication that the block needs. Note that this can also
-            //   1. Use the thread team to pack any buffers that need to be sent
-            //   2. use team_member.barrier() to synchronize before having one 
-            //      team member call pready to send any data needed.
-	    halo.gatherReady(Kokkos::DefaultExecutionSpace(), team_member, {itile, jtile}, dst_array);
-        });
-
-        // 7. Make sure the parallel for loop is done before use its results
-        Kokkos::fence();
-      
-        /* 8. Finish the halo for the next time step */ 
-        halo.gatherFinish( Kokkos::DefaultExecutionSpace(), dst_array );
-
-        /* Switch the source and destination arrays and advance time*/
-        _pm->advance(Cabana::Grid::Cell(), Field::Liveness());
-        _time++;
-    }
-#endif // if 0 for kernel triggering
+    template <std::size_t Blocks>
+    void step() requires (std::same_as<Approach::Hierarchical<Blocks>, CompApproach>
+                 && std::same_as<Approach::Kernel, CommApproach>);
+
 
     struct MaxDifferenceFunctor
     {
@@ -505,6 +310,101 @@
     _pm->advance(Cabana::Grid::Cell(), Field::Liveness());
     _time++;
 }
+
+#if 0
+template <unsigned long Dims, class IterationFunctor,
+          class CompApproach, class CommApproach>
+template <std::size_t Blocks>
+void Solver<Dims, IterationFunctor, CompApproach, CommApproach>::step()
+  requires (std::same_as<Approach::Hierarchical<Blocks>, CompApproach>
+                 && std::same_as<Approach::Kernel, CommApproach>)
+void step()
+{
+    // 1. Get the data we need and then construct a functor to handle
+    // parallel computation on that 
+    auto local_grid = _pm->localGrid();
+    auto src_array = _pm->get( Cabana::Grid::Cell(), Field::Liveness(), 
+                               Version::Current() );
+    auto dst_array = _pm->get( Cabana::Grid::Cell(), Field::Liveness(), 
+                               Version::Next() );
+    auto src_view = src_array.view(), dst_view = dst_array.view();
+    auto halo = _pm->halo( );
+
+    // 2. Figure out the portion of that data that we own and need to 
+    // compute. Note the assumption that the Ghost data is already up
+    // to date here.
+    auto own_cells = 
+      _local_grid->indexSpace( Cabana::Grid::Own(), Cabana::Grid::Cell(), 
+                               Cabana::Grid::Local() );
+
+    // We use hierarchical parallelism to enable partitioned communication 
+    // along the boundary as blocks of the mesh are computed. There is  
+    // some computational cost versus non-hierarchical parallelism to this.
+
+    // 3. Determine the number of teams in the league (the league size)
+    // based on the block size we want to communicate in each dimension. 
+    int iextent = own_cells.extent(0), jextent = own_cells.extent(1);;
+    int iblocks = Blocks, jblocks = Blocks; 
+    int iblock_size = (iextent + iblocks - 1)/iblocks,
+        jblock_size = (jextent + jblocks - 1)/jblocks;
+    int league_size = iblocks * jblocks;
+    int istart = own_cells.min(0), jstart = own_cells.min(1);
+    int iend = own_cells.max(0), jend = own_cells.max(1);
+
+    // 4. Start the halo exchange process
+    halo.gatherStart(Kokkos::DefaultExecutionSpace(), dst_array);
+
+    // 5. Define the thread team policy which will compute elements 
+    typedef typename Kokkos::TeamPolicy<DefaultExecutionSpace>::member_type member_type;
+    Kokkos::TeamPolicy<Kokkos::DefaultExecutionSpace> mesh_policy(league_size, Kokkos::AUTO);
+ 
+    // 6. Launch the thread teams, one per block
+    Kokkos::parallel_for("Game of Life Mesh Parallel", mesh_policy, 
+    KOKKOS_LAMBDA(member_type team_member) 
+    {
+        // 6a. Figure out the i/j pieces of the block this team member is 
+        // responsible for. 
+        // XXX Should make Kokkos or Cabana helper functions to do this. XXX
+        int league_rank = team_member.league_rank();
+	int itile = league_rank / iblocks,
+	    jtile = league_rank % iblocks; 
+	int ibase = istart + itile * iblock_size,
+	    jbase = jstart + jtile * jblock_size;
+	int ilimit = std::min(ibase + iblock_size, iend),
+	    jlimit = std::min(jbase + jblock_size, jend);
+	int iextent = ilimit - ibase,
+	    jextent = jlimit - jbase;
+
+	// 6b. The team of threads iterates over its block. Each thread 
+        // in the team may handle multiple indexes, depending on the 
+        // size of the team. 
+        // XXX Make a TeamThreadMDRange that takes start and end indexes 
+        // in each dimension just like the standard MDRange can. XXX
+	auto block = Kokkos::TeamThreadMDRange<Kokkos::Rank<2>, member_type>(team_member, iextent, jextent);
+	Kokkos::parallel_for(block, [&](int i, int j)
+	{
+	    _iter_func(ibase + i, jbase + j);
+	});
+
+	// 6c. Finally, the team is done with its block and can work on any
+        // communication that the block needs. Note that this can also
+        //   1. Use the thread team to pack any buffers that need to be sent
+        //   2. use team_member.barrier() to synchronize before having one 
+        //      team member call pready to send any data needed.
+	halo.gatherReady(Kokkos::DefaultExecutionSpace(), team_member, {itile, jtile}, dst_array);
+    );
+
+    // 7. Make sure the parallel for loop is done before use its results
+    Kokkos::fence();
+      
+    /* 8. Finish the halo for the next time step */ 
+    halo.gatherFinish( Kokkos::DefaultExecutionSpace(), dst_array );
+
+    /* Switch the source and destination arrays and advance time*/
+    _pm->advance(Cabana::Grid::Cell(), Field::Liveness());
+    _time++;
+}
+#endif // if 0 for kernel triggering
 //---------------------------------------------------------------------------//
 
 } // end namespace CabanaGhost
